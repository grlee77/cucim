<<<<<<< HEAD
# cuCIM 22.10.00 (Date TBD)

Please see https://github.com/rapidsai/cucim/releases/tag/v22.10.00a for the latest changes to this development branch.

# cuCIM 22.08.00 (Date TBD)
=======
# cuCIM 22.08.00 (17 Aug 2022)
>>>>>>> 0b4f0618

## 🚨 Breaking Changes

- Stain extraction: use a less strict condition across channels when thresholding ([#316](https://github.com/rapidsai/cucim/pull/316)) [@grlee77](https://github.com/grlee77)

## 🐛 Bug Fixes

- create SimilarityTransform using CuPy 9.x-compatible indexing ([#365](https://github.com/rapidsai/cucim/pull/365)) [@grlee77](https://github.com/grlee77)
- Add `__init__.py` in `cucim.core` ([#359](https://github.com/rapidsai/cucim/pull/359)) [@jakirkham](https://github.com/jakirkham)
- Stain extraction: use a less strict condition across channels when thresholding ([#316](https://github.com/rapidsai/cucim/pull/316)) [@grlee77](https://github.com/grlee77)
- Incorporate bug fixes from skimage 0.19.3 ([#312](https://github.com/rapidsai/cucim/pull/312)) [@grlee77](https://github.com/grlee77)
- fix RawKernel bug for canny filter when quantiles are used ([#310](https://github.com/rapidsai/cucim/pull/310)) [@grlee77](https://github.com/grlee77)

## 📖 Documentation

- Defer loading of `custom.js` ([#383](https://github.com/rapidsai/cucim/pull/383)) [@galipremsagar](https://github.com/galipremsagar)
- add cucim.core.morphology to API docs + other docstring fixes ([#367](https://github.com/rapidsai/cucim/pull/367)) [@grlee77](https://github.com/grlee77)
- Update README.md ([#361](https://github.com/rapidsai/cucim/pull/361)) [@HesAnEasyCoder](https://github.com/HesAnEasyCoder)
- remove unimplemented functions from See Also and fix version numbers in deprecation warnings ([#356](https://github.com/rapidsai/cucim/pull/356)) [@grlee77](https://github.com/grlee77)
- Forward-merge branch-22.06 to branch-22.08 ([#344](https://github.com/rapidsai/cucim/pull/344)) [@grlee77](https://github.com/grlee77)
- Update README.md ([#315](https://github.com/rapidsai/cucim/pull/315)) [@HesAnEasyCoder](https://github.com/HesAnEasyCoder)
- Update index.rst ([#314](https://github.com/rapidsai/cucim/pull/314)) [@HesAnEasyCoder](https://github.com/HesAnEasyCoder)
- Update PyPI package documentation for v22.06.00 ([#311](https://github.com/rapidsai/cucim/pull/311)) [@gigony](https://github.com/gigony)

## 🚀 New Features

- Add segmentation with the Chan-Vese active contours method ([#343](https://github.com/rapidsai/cucim/pull/343)) [@grlee77](https://github.com/grlee77)
- Add cucim.skimage.morphology.medial_axis ([#342](https://github.com/rapidsai/cucim/pull/342)) [@grlee77](https://github.com/grlee77)
- Add cucim.skimage.segmentation.expand_labels ([#341](https://github.com/rapidsai/cucim/pull/341)) [@grlee77](https://github.com/grlee77)
- Add Euclidean distance transform for images/volumes ([#318](https://github.com/rapidsai/cucim/pull/318)) [@grlee77](https://github.com/grlee77)

## 🛠️ Improvements

- Revert &quot;Allow CuPy 11&quot; ([#362](https://github.com/rapidsai/cucim/pull/362)) [@galipremsagar](https://github.com/galipremsagar)
- Fix issues with day &amp; night modes in python docs ([#360](https://github.com/rapidsai/cucim/pull/360)) [@galipremsagar](https://github.com/galipremsagar)
- Allow CuPy 11 ([#357](https://github.com/rapidsai/cucim/pull/357)) [@jakirkham](https://github.com/jakirkham)
- more efficient separable convolution ([#355](https://github.com/rapidsai/cucim/pull/355)) [@grlee77](https://github.com/grlee77)
- Support resolution and spacing metadata ([#349](https://github.com/rapidsai/cucim/pull/349)) [@gigony](https://github.com/gigony)
- Performance optimizations to morphological segmentation functions ([#340](https://github.com/rapidsai/cucim/pull/340)) [@grlee77](https://github.com/grlee77)
- benchmarks: avoid use of deprecated pandas API ([#339](https://github.com/rapidsai/cucim/pull/339)) [@grlee77](https://github.com/grlee77)
- Reduce memory overhead and improve performance of normalize_colors_pca ([#328](https://github.com/rapidsai/cucim/pull/328)) [@grlee77](https://github.com/grlee77)
- Protect against obscure divide by zero error in edge case of `normalize_colors_pca` ([#327](https://github.com/rapidsai/cucim/pull/327)) [@grlee77](https://github.com/grlee77)
- complete parametrization of cucim.skimage benchmarks ([#324](https://github.com/rapidsai/cucim/pull/324)) [@grlee77](https://github.com/grlee77)
- parameterization of `filters` and `features` benchmarks (v2) ([#322](https://github.com/rapidsai/cucim/pull/322)) [@grlee77](https://github.com/grlee77)
- Add a fast histogram-based median filter ([#317](https://github.com/rapidsai/cucim/pull/317)) [@grlee77](https://github.com/grlee77)
- Remove custom compiler environment variables ([#307](https://github.com/rapidsai/cucim/pull/307)) [@ajschmidt8](https://github.com/ajschmidt8)

# cuCIM 22.06.00 (7 Jun 2022)

## 🚨 Breaking Changes

- Promote small integer types to single rather than double precision ([#278](https://github.com/rapidsai/cucim/pull/278)) [@grlee77](https://github.com/grlee77)

## 🐛 Bug Fixes

- Populate correct channel names for RGBA image ([#294](https://github.com/rapidsai/cucim/pull/294)) [@gigony](https://github.com/gigony)
- Merge branch-22.04 into branch-22.06 ([#258](https://github.com/rapidsai/cucim/pull/258)) [@jakirkham](https://github.com/jakirkham)

## 📖 Documentation

- update outdated links to example data ([#289](https://github.com/rapidsai/cucim/pull/289)) [@grlee77](https://github.com/grlee77)
- Add missing API docs ([#275](https://github.com/rapidsai/cucim/pull/275)) [@grlee77](https://github.com/grlee77)

## 🚀 New Features

- add missing `cucim.skimage.segmentation.clear_border` function ([#267](https://github.com/rapidsai/cucim/pull/267)) [@grlee77](https://github.com/grlee77)
- add `cucim.core.operations.color.stain_extraction_pca` and `cucim.core.operations.color.normalize_colors_pca` for digital pathology H&E stain extraction and normalization ([#273](https://github.com/rapidsai/cucim/pull/273)) [@grlee77](https://github.com/grlee77), [@drbeh](https://github.com/drbeh)

## 🛠️ Improvements

- Update to use DLPack v0.6 ([#295](https://github.com/rapidsai/cucim/pull/295)) [@gigony](https://github.com/gigony)
- Remove plugin-related messages temporarily ([#291](https://github.com/rapidsai/cucim/pull/291)) [@gigony](https://github.com/gigony)
- Simplify recipes ([#286](https://github.com/rapidsai/cucim/pull/286)) [@Ethyling](https://github.com/Ethyling)
- Use cupy.fuse to improve efficiency hessian_matrix_eigvals ([#280](https://github.com/rapidsai/cucim/pull/280)) [@grlee77](https://github.com/grlee77)
- Promote small integer types to single rather than double precision ([#278](https://github.com/rapidsai/cucim/pull/278)) [@grlee77](https://github.com/grlee77)
- improve efficiency of histogram-based thresholding functions ([#276](https://github.com/rapidsai/cucim/pull/276)) [@grlee77](https://github.com/grlee77)
- Remove unused dependencies in GPU tests job ([#268](https://github.com/rapidsai/cucim/pull/268)) [@Ethyling](https://github.com/Ethyling)
- Enable footprint decomposition for morphology ([#274](https://github.com/rapidsai/cucim/pull/274)) [@grlee77](https://github.com/grlee77)
- Use conda compilers ([#232](https://github.com/rapidsai/cucim/pull/232)) [@Ethyling](https://github.com/Ethyling)
- Build packages using mambabuild ([#216](https://github.com/rapidsai/cucim/pull/216)) [@Ethyling](https://github.com/Ethyling)

# cuCIM 22.04.00 (6 Apr 2022)

## 🚨 Breaking Changes

- Apply fixes to skimage.transform scheduled for scikit-image 0.19.2 ([#208](https://github.com/rapidsai/cucim/pull/208)) [@grlee77](https://github.com/grlee77)

## 🐛 Bug Fixes

- Fix ImportError from vendored code ([#252](https://github.com/rapidsai/cucim/pull/252)) [@grlee77](https://github.com/grlee77)
- Fix wrong dimension in metadata ([#248](https://github.com/rapidsai/cucim/pull/248)) [@gigony](https://github.com/gigony)
- Handle file descriptor ownership and update documents for GDS ([#234](https://github.com/rapidsai/cucim/pull/234)) [@gigony](https://github.com/gigony)
- Check nullptr of handler in CuFileDriver::close() ([#229](https://github.com/rapidsai/cucim/pull/229)) [@gigony](https://github.com/gigony)
- Fix docs builds ([#218](https://github.com/rapidsai/cucim/pull/218)) [@ajschmidt8](https://github.com/ajschmidt8)
- Apply fixes to skimage.transform scheduled for scikit-image 0.19.2 ([#208](https://github.com/rapidsai/cucim/pull/208)) [@grlee77](https://github.com/grlee77)

## 📖 Documentation

- Update PyPI cuCIM v22.02.01 CHANGELOG.md ([#249](https://github.com/rapidsai/cucim/pull/249)) [@gigony](https://github.com/gigony)
- Update GTC 2021 Spring video links ([#227](https://github.com/rapidsai/cucim/pull/227)) [@gigony](https://github.com/gigony)
- Update documents for v22.02.00 ([#226](https://github.com/rapidsai/cucim/pull/226)) [@gigony](https://github.com/gigony)
- Merge branch-22.02 into branch-22.04 ([#220](https://github.com/rapidsai/cucim/pull/220)) [@jakirkham](https://github.com/jakirkham)

## 🛠️ Improvements

- Expose data type of CuImage object for interoperability with NumPy ([#246](https://github.com/rapidsai/cucim/pull/246)) [@gigony](https://github.com/gigony)
- Temporarily disable new `ops-bot` functionality ([#239](https://github.com/rapidsai/cucim/pull/239)) [@ajschmidt8](https://github.com/ajschmidt8)
- Add `.github/ops-bot.yaml` config file ([#236](https://github.com/rapidsai/cucim/pull/236)) [@ajschmidt8](https://github.com/ajschmidt8)
- randomization per image per batch ([#231](https://github.com/rapidsai/cucim/pull/231)) [@shekhardw](https://github.com/shekhardw)

# cuCIM 22.02.00 (2 Feb 2022)

## 🚨 Breaking Changes

- Update cucim.skimage API to match scikit-image 0.19 ([#190](https://github.com/rapidsai/cucim/pull/190)) [@glee77](https://github.com/glee77)

## 🐛 Bug Fixes

- Fix a bug in [v21.12.01](https://github.com/rapidsai/cucim/wiki/release_notes_v21.12.01) ([#191](https://github.com/rapidsai/cucim/pull/191)) [@gigony](https://github.com/gigony)
  - Fix GPU memory leak when using nvJPEG API (when `device='cuda'` parameter is used in `read_region` method).
- Fix segfault for preferred_memory_capacity in Python 3.9+ ([#214](https://github.com/rapidsai/cucim/pull/214)) [@gigony](https://github.com/gigony)

## 📖 Documentation

- PyPI v21.12.00 release ([#182](https://github.com/rapidsai/cucim/pull/182)) [@gigony](https://github.com/gigony)

## 🚀 New Features

- Update cucim.skimage API to match scikit-image 0.19 ([#190](https://github.com/rapidsai/cucim/pull/190)) [@glee77](https://github.com/glee77)
- Support multi-threads and batch, and support nvJPEG for JPEG-compressed images ([#191](https://github.com/rapidsai/cucim/pull/191)) [@gigony](https://github.com/gigony)
- Allow CuPy 10 ([#195](https://github.com/rapidsai/cucim/pull/195)) [@jakikham](https://github.com/jakikham)

## 🛠️ Improvements

- Add missing imports tests ([#183](https://github.com/rapidsai/cucim/pull/183)) [@Ethyling](https://github.com/Ethyling)
- Allow installation with CuPy 10 ([#197](https://github.com/rapidsai/cucim/pull/197)) [@glee77](https://github.com/glee77)
- Upgrade Numpy to 1.18 for Python 3.9 support ([#196](https://github.com/rapidsai/cucim/pull/196)) [@Ethyling](https://github.com/Ethyling)
- Upgrade Numpy to 1.19 for Python 3.9 support ([#203](https://github.com/rapidsai/cucim/pull/203)) [@Ethyling](https://github.com/Ethyling)

# cuCIM 21.12.00 (9 Dec 2021)

## 🚀 New Features

- Support Aperio SVS with CPU LZW and jpeg2k decoder ([#141](https://github.com/rapidsai/cucim/pull/141)) [[@gigony](https://github.com/gigony)](https://github.com/gigony](https://github.com/gigony))
- Add NVTX support for performance analysis ([#144](https://github.com/rapidsai/cucim/pull/144)) [[@gigony](https://github.com/gigony)](https://github.com/gigony](https://github.com/gigony))
- Normalize operation ([#150](https://github.com/rapidsai/cucim/pull/150)) [[@shekhardw](https://github.com/shekhardw)](https://github.com/shekhardw](https://github.com/shekhardw))

## 🐛 Bug Fixes

- Load libcufile.so with RTLD_NODELETE flag ([#177](https://github.com/rapidsai/cucim/pull/177)) [[@gigony](https://github.com/gigony)](https://github.com/gigony](https://github.com/gigony))
- Remove rmm/nvcc dependencies to fix cudaErrorUnsupportedPtxVersion error ([#175](https://github.com/rapidsai/cucim/pull/175)) [[@gigony](https://github.com/gigony)](https://github.com/gigony](https://github.com/gigony))
- Do not compile code with nvcc if no CUDA kernel exists ([#171](https://github.com/rapidsai/cucim/pull/171)) [[@gigony](https://github.com/gigony)](https://github.com/gigony](https://github.com/gigony))
- Fix a segmentation fault due to unloaded libcufile ([#158](https://github.com/rapidsai/cucim/pull/158)) [[@gigony](https://github.com/gigony)](https://github.com/gigony](https://github.com/gigony))
- Fix thread contention in Cache ([#145](https://github.com/rapidsai/cucim/pull/145)) [[@gigony](https://github.com/gigony)](https://github.com/gigony](https://github.com/gigony))
- Build with NumPy 1.17 ([#148](https://github.com/rapidsai/cucim/pull/148)) [[@jakirkham](https://github.com/jakirkham)](https://github.com/jakirkham](https://github.com/jakirkham))

## 📖 Documentation

- Add Jupyter notebook for SVS Support ([#147](https://github.com/rapidsai/cucim/pull/147)) [[@gigony](https://github.com/gigony)](https://github.com/gigony](https://github.com/gigony))
- Update change log for v21.10.01 ([#142](https://github.com/rapidsai/cucim/pull/142)) [[@gigony](https://github.com/gigony)](https://github.com/gigony](https://github.com/gigony))
- update docs theme to pydata-sphinx-theme ([#138](https://github.com/rapidsai/cucim/pull/138)) [[@quasiben](https://github.com/quasiben)](https://github.com/quasiben](https://github.com/quasiben))
- Update Github links in README.md through script ([#132](https://github.com/rapidsai/cucim/pull/132)) [[@gigony](https://github.com/gigony)](https://github.com/gigony](https://github.com/gigony))
- Fix GDS link in Jupyter notebook ([#131](https://github.com/rapidsai/cucim/pull/131)) [[@gigony](https://github.com/gigony)](https://github.com/gigony](https://github.com/gigony))
- Update notebook for the interoperability with DALI ([#127](https://github.com/rapidsai/cucim/pull/127)) [[@gigony](https://github.com/gigony)](https://github.com/gigony](https://github.com/gigony))



## 🛠️ Improvements

- Update `conda` recipes for Enhanced Compatibility effort by ([#164](https://github.com/rapidsai/cucim/pull/164)) [[@ajschmidt8](https://github.com/ajschmidt8)](https://github.com/ajschmidt8](https://github.com/ajschmidt8))
- Fix Changelog Merge Conflicts for `branch-21.12` ([#156](https://github.com/rapidsai/cucim/pull/156)) [[@ajschmidt8](https://github.com/ajschmidt8)](https://github.com/ajschmidt8](https://github.com/ajschmidt8))
- Add cucim.kit.cumed plugin with skeleton ([#129](https://github.com/rapidsai/cucim/pull/129)) [[@gigony](https://github.com/gigony)](https://github.com/gigony](https://github.com/gigony))
- Update initial cpp unittests ([#128](https://github.com/rapidsai/cucim/pull/128)) [[@gigony](https://github.com/gigony)](https://github.com/gigony](https://github.com/gigony))
- Optimize zoom out implementation with separate padding kernel ([#125](https://github.com/rapidsai/cucim/pull/125)) [[@chirayuG-nvidia](https://github.com/chirayuG-nvidia)](https://github.com/chirayuG-nvidia](https://github.com/chirayuG-nvidia))
- Do not force install linux-64 version of openslide-python ([#124](https://github.com/rapidsai/cucim/pull/124)) [[@Ethyling](https://github.com/Ethyling)](https://github.com/Ethyling](https://github.com/Ethyling))

# cuCIM 21.10.00 (7 Oct 2021)

## 🐛 Bug Fixes

- fix failing regionprops test cases ([#110](https://github.com/rapidsai/cucim/pull/110)) [@grlee77](https://github.com/grlee77)

## 📖 Documentation

- Forward-merge branch-21.08 to branch-21.10 ([#88](https://github.com/rapidsai/cucim/pull/88)) [@jakirkham](https://github.com/jakirkham)
- Update PyPI cuCIM v21.08.01 README.md and CHANGELOG.md ([#87](https://github.com/rapidsai/cucim/pull/87)) [@gigony](https://github.com/gigony)

## 🚀 New Features

- Support raw RGB tiled TIFF ([#108](https://github.com/rapidsai/cucim/pull/108)) [@gigony](https://github.com/gigony)
- Add a mechanism for user to know the availability of cucim.CuImage ([#107](https://github.com/rapidsai/cucim/pull/107)) [@gigony](https://github.com/gigony)
- Enable GDS and Support Runtime Context (__enter__, __exit__) for CuFileDriver and CuImage ([#106](https://github.com/rapidsai/cucim/pull/106)) [@gigony](https://github.com/gigony)
- Add transforms for Digital Pathology ([#100](https://github.com/rapidsai/cucim/pull/100)) [@shekhardw](https://github.com/shekhardw)

## 🛠️ Improvements

- ENH Replace gpuci_conda_retry with gpuci_mamba_retry ([#69](https://github.com/rapidsai/cucim/pull/69)) [@dillon-cullinan](https://github.com/dillon-cullinan)

# cuCIM 21.08.00 (4 Aug 2021)

## 🐛 Bug Fixes

- Remove int-type bug on Windows in skimage.measure.label ([#72](https://github.com/rapidsai/cucim/pull/72)) [@grlee77](https://github.com/grlee77)
- Fix missing array interface for associated_image() ([#65](https://github.com/rapidsai/cucim/pull/65)) [@gigony](https://github.com/gigony)
- Handle zero-padding version string ([#59](https://github.com/rapidsai/cucim/pull/59)) [@gigony](https://github.com/gigony)
- Remove invalid conda environment activation ([#58](https://github.com/rapidsai/cucim/pull/58)) [@ajschmidt8](https://github.com/ajschmidt8)

## 📖 Documentation

- Fix a typo in cache document ([#66](https://github.com/rapidsai/cucim/pull/66)) [@gigony](https://github.com/gigony)

## 🚀 New Features

- Pin `isort` hook to 5.6.4 ([#73](https://github.com/rapidsai/cucim/pull/73)) [@charlesbluca](https://github.com/charlesbluca)
- Add skimage.morphology.thin ([#27](https://github.com/rapidsai/cucim/pull/27)) [@grlee77](https://github.com/grlee77)

## 🛠️ Improvements

- Add SciPy 2021 to README ([#79](https://github.com/rapidsai/cucim/pull/79)) [@jakirkham](https://github.com/jakirkham)
- Use more descriptive ElementwiseKernel names in cucim.skimage ([#75](https://github.com/rapidsai/cucim/pull/75)) [@grlee77](https://github.com/grlee77)
- Add initial Python unit/performance tests for TIFF loader module ([#62](https://github.com/rapidsai/cucim/pull/62)) [@gigony](https://github.com/gigony)
- Fix `21.08` forward-merge conflicts ([#57](https://github.com/rapidsai/cucim/pull/57)) [@ajschmidt8](https://github.com/ajschmidt8)

# cuCIM 21.06.00 (9 Jun 2021)

## 🐛 Bug Fixes

- Update `update-version.sh` ([#42](https://github.com/rapidsai/cucim/pull/42)) [@ajschmidt8](https://github.com/ajschmidt8)

## 🛠️ Improvements

- Update environment variable used to determine `cuda_version` ([#43](https://github.com/rapidsai/cucim/pull/43)) [@ajschmidt8](https://github.com/ajschmidt8)
- Update version script to remove bump2version dependency ([#41](https://github.com/rapidsai/cucim/pull/41)) [@gigony](https://github.com/gigony)
- Update changelog ([#40](https://github.com/rapidsai/cucim/pull/40)) [@ajschmidt8](https://github.com/ajschmidt8)
- Update docs build script ([#39](https://github.com/rapidsai/cucim/pull/39)) [@ajschmidt8](https://github.com/ajschmidt8)

# cuCIM 0.19.0 (15 Apr 2021)

- Initial release of cuCIM including cuClaraImage and [cupyimg](https://github.com/mritools/cupyimg).<|MERGE_RESOLUTION|>--- conflicted
+++ resolved
@@ -1,12 +1,8 @@
-<<<<<<< HEAD
 # cuCIM 22.10.00 (Date TBD)
 
 Please see https://github.com/rapidsai/cucim/releases/tag/v22.10.00a for the latest changes to this development branch.
 
-# cuCIM 22.08.00 (Date TBD)
-=======
 # cuCIM 22.08.00 (17 Aug 2022)
->>>>>>> 0b4f0618
 
 ## 🚨 Breaking Changes
 
