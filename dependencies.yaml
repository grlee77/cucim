--- conflicted
+++ resolved
@@ -247,13 +247,8 @@
           - click
           - lazy_loader>=0.1
           - numpy>=1.23.4,<2.0a0
-<<<<<<< HEAD
           - scikit-image>=0.19.0,<0.24.0a0
-          - scipy
-=======
-          - scikit-image>=0.19.0,<0.23.0a0
           - scipy>=1.6.0
->>>>>>> 633aa354
       - output_types: conda
         packages:
           - cupy>=12.0.0
