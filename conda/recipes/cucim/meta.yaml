# Copyright (c) 2021, NVIDIA CORPORATION.

{% set version = environ.get('GIT_DESCRIBE_TAG', '0.0.0.dev').lstrip('v') + environ.get('VERSION_SUFFIX', '') %}
{% set minor_version =  version.split('.')[0] + '.' + version.split('.')[2] %}
{% set py_version=environ.get('CONDA_PY', 37) %}
{% set python_version=environ.get('PYTHON_VER', '3.7') %}
{% set cuda_version='.'.join(environ.get('CUDA', '11.0').split('.')[:2]) %}
{% set cuda_major=cuda_version.split('.')[0] %}

package:
  name: cucim
  version: {{ version }}

source:
  git_url: ../../..

build:
  number: {{ GIT_DESCRIBE_NUMBER }}
  string: cuda_{{ cuda_major }}_py{{ py_version }}_{{ GIT_DESCRIBE_HASH }}_{{ GIT_DESCRIBE_NUMBER }}
  script_env:
    - CC
    - CXX
    - CUDAHOSTCXX

requirements:
  build:
    - cmake >=3.18.0
    - {{ compiler("c") }}
    - {{ compiler("cxx") }}
    - sysroot_linux-64 2.17
  host:
    - cudatoolkit {{ cuda_version }}.*
    - python {{ python_version }}.*
    - libcucim {{ version }}.*
    - click
<<<<<<< HEAD
    - cupy >=9,<11
=======
    - cupy >=9,<11.0.0a0
>>>>>>> 5e84681c
    - numpy 1.17
    - scipy
    - scikit-image 0.18.1
  run:
    - {{ pin_compatible('cudatoolkit', max_pin='x', min_pin='x') }}
    - python {{ python_version }}.*
    - libcucim {{ version }}.*
    - click
<<<<<<< HEAD
    - cupy >=9,<11
=======
    - cupy >=9,<11.0.0a0
>>>>>>> 5e84681c
    - {{ pin_compatible('numpy') }}
    - scipy
    - scikit-image 0.18.1
    # - openslide # skipping here but benchmark binary would needs openslide library

tests:                                 # [linux64]
  requirements:                        # [linux64]
    - cudatoolkit {{ cuda_version }}.* # [linux64]
  imports:                             # [linux64]
    - cucim                            # [linux64]

about:
  home: http://rapids.ai/
  license: Apache-2.0
  license_family: Apache
  license_file: LICENSE
  summary: cucim Python package<|MERGE_RESOLUTION|>--- conflicted
+++ resolved
@@ -33,11 +33,7 @@
     - python {{ python_version }}.*
     - libcucim {{ version }}.*
     - click
-<<<<<<< HEAD
-    - cupy >=9,<11
-=======
     - cupy >=9,<11.0.0a0
->>>>>>> 5e84681c
     - numpy 1.17
     - scipy
     - scikit-image 0.18.1
@@ -46,11 +42,7 @@
     - python {{ python_version }}.*
     - libcucim {{ version }}.*
     - click
-<<<<<<< HEAD
     - cupy >=9,<11
-=======
-    - cupy >=9,<11.0.0a0
->>>>>>> 5e84681c
     - {{ pin_compatible('numpy') }}
     - scipy
     - scikit-image 0.18.1
