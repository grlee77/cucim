--- conflicted
+++ resolved
@@ -239,46 +239,7 @@
         if shape[-1] == 3 and not allow_color:
             continue
 
-<<<<<<< HEAD
         if function_name in ["clear_border", "relabel_sequential", "find_boundaries", "mark_boundaries", "random_walker"]:
-=======
-        B = LabelBench(
-            function_name=function_name,
-            shape=shape,
-            dtypes=dtypes,
-            fixed_kwargs=fixed_kwargs,
-            var_kwargs=var_kwargs,
-            module_cpu=skimage.segmentation,
-            module_gpu=cucim.skimage.segmentation,
-        )
-        results = B.run_benchmark(duration=1)
-        all_results = pd.concat([all_results, results["full"]])
-
-
-dtypes = [np.float32]
-# function_name, fixed_kwargs, var_kwargs, allow_color, allow_nd = ('unsupervised_wiener', dict(), dict(), False, True)
-for function_name, fixed_kwargs, var_kwargs, allow_color, allow_nd in [
-    # morphsnakes.py
-    ("inverse_gaussian_gradient", dict(), dict(), False, True),
-    (
-        "morphological_geodesic_active_contour",
-        dict(),
-        dict(num_iter=[16], init_level_set=["checkerboard", "disk"]),
-        False,
-        False,
-    ),
-    (
-        "morphological_chan_vese",
-        dict(),
-        dict(num_iter=[16], init_level_set=["checkerboard", "disk"]),
-        False,
-        False,
-    ),
-]:
-
-    for shape in [(512, 512), (3840, 2160), (3840, 2160, 3), (192, 192, 192)]:
->>>>>>> e5006ff7
-
             if function_name == 'random_walker':
                 fixed_kwargs['channel_axis'] = -1 if shape[-1] == 3 else None
 
@@ -302,7 +263,7 @@
             all_results = pd.concat([all_results, results["full"]])
 
 
-        if function_name in ["inverse_gaussian_gradient", "morphological_geodesic_active_contour", "morphological_chan_vese"]:
+        elif function_name in ["inverse_gaussian_gradient", "morphological_geodesic_active_contour", "morphological_chan_vese"]:
 
             if function_name == "morphological_geodesic_active_contour":
                 bench_class = MorphGeodesicBench
@@ -321,7 +282,6 @@
             results = B.run_benchmark(duration=args.duration)
             all_results = pd.concat([all_results, results["full"]])
 
-
     fbase = os.path.splitext(pfile)[0]
     all_results.to_csv(fbase + ".csv")
     all_results.to_pickle(pfile)
@@ -333,20 +293,6 @@
     except ImportError:
         pass
 
-<<<<<<< HEAD
-=======
-        B = ImageBench(
-            function_name=function_name,
-            shape=shape,
-            dtypes=dtypes,
-            fixed_kwargs=fixed_kwargs,
-            var_kwargs=var_kwargs,
-            module_cpu=skimage.segmentation,
-            module_gpu=cucim.skimage.segmentation,
-        )
-        results = B.run_benchmark(duration=1)
-        all_results = pd.concat([all_results, results["full"]])
->>>>>>> e5006ff7
 
 if __name__ == '__main__':
     parser = argparse.ArgumentParser(description='Benchmarking cuCIM segmentation functions')
