--- conflicted
+++ resolved
@@ -67,7 +67,6 @@
         else:
             continue
 
-<<<<<<< HEAD
         #if function_name in ["corner_peaks", "peak_local_max"] and np.prod(shape) > 1000000:
             # skip any large sizes that take too long
         ndim = len(shape)
@@ -124,55 +123,7 @@
             )
 
         results = B.run_benchmark(duration=args.duration)
-        all_results = all_results.append(results["full"])
-=======
-        if function_name == "multiscale_basic_features":
-            fixed_kwargs["channel_axis"] = -1 if shape[-1] == 3 else None
-            if ndim == 3 and shape[-1] != 3:
-                # Omit texture=True case to avoid excessive GPU memory usage
-                var_kwargs["texture"] = [False]
-
-        B = ImageBench(
-            function_name=function_name,
-            shape=shape,
-            dtypes=dtypes,
-            fixed_kwargs=fixed_kwargs,
-            var_kwargs=var_kwargs,
-            module_cpu=skimage.feature,
-            module_gpu=cucim.skimage.feature,
-        )
-        results = B.run_benchmark(duration=1)
         all_results = pd.concat([all_results, results["full"]])
-
-
-for function_name, fixed_kwargs, var_kwargs, allow_color, allow_nd in [
-    ("match_template", dict(), dict(pad_input=[False], mode=["reflect"]), False, True),
-]:
-    for shape in [(512, 512), (3840, 2160), (3840, 2160, 3), (192, 192, 192)]:
-
-        ndim = len(shape)
-        if not allow_nd:
-            if allow_color:
-                if ndim > 2:
-                    continue
-            else:
-                if ndim > 3 or (ndim == 3 and shape[-1] not in [3, 4]):
-                    continue
-        if shape[-1] == 3 and not allow_color:
-            continue
-
-        B = MatchTemplateBench(
-            function_name=function_name,
-            shape=shape,
-            dtypes=dtypes,
-            fixed_kwargs=fixed_kwargs,
-            var_kwargs=var_kwargs,
-            module_cpu=skimage.feature,
-            module_gpu=cucim.skimage.feature,
-        )
-        results = B.run_benchmark(duration=1)
-        all_results = pd.concat([all_results, results["full"]])
->>>>>>> 550e1382
 
     fbase = os.path.splitext(pfile)[0]
     all_results.to_csv(fbase + ".csv")
