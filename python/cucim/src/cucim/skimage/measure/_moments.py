import itertools

import cupy as cp
import numpy as np

from .._shared.utils import _supported_float_type, check_nD
from ._moments_analytical import moments_raw_to_central


def moments_coords(coords, order=3):
    """Calculate all raw image moments up to a certain order.

    The following properties can be calculated from raw image moments:
     * Area as: ``M[0, 0]``.
     * Centroid as: {``M[1, 0] / M[0, 0]``, ``M[0, 1] / M[0, 0]``}.

    Note that raw moments are neither translation, scale nor rotation
    invariant.

    Parameters
    ----------
    coords : (N, D) double or uint8 array
        Array of N points that describe an image of D dimensionality in
        Cartesian space.
    order : int, optional
        Maximum order of moments. Default is 3.

    Returns
    -------
    M : (``order + 1``, ``order + 1``, ...) array
        Raw image moments. (D dimensions)

    References
    ----------
    .. [1] Johannes Kilian. Simple Image Analysis By Moments. Durham
           University, version 0.2, Durham, 2001.

    Examples
    --------
    >>> import cupy as cp
    >>> from cucim.skimage.measure import moments_coords
    >>> coords = cp.array([[row, col]
    ...                    for row in range(13, 17)
    ...                    for col in range(14, 18)], dtype=cp.float64)
    >>> M = moments_coords(coords)
    >>> centroid = (M[1, 0] / M[0, 0], M[0, 1] / M[0, 0])
    >>> centroid
    (array(14.5), array(15.5))
    """
    return moments_coords_central(coords, 0, order=order)


def moments_coords_central(coords, center=None, order=3):
    """Calculate all central image moments up to a certain order.

    The following properties can be calculated from raw image moments:
     * Area as: ``M[0, 0]``.
     * Centroid as: {``M[1, 0] / M[0, 0]``, ``M[0, 1] / M[0, 0]``}.

    Note that raw moments are neither translation, scale nor rotation
    invariant.

    Parameters
    ----------
    coords : (N, D) double or uint8 array
        Array of N points that describe an image of D dimensionality in
        Cartesian space. A tuple of coordinates as returned by
        ``cp.nonzero`` is also accepted as input.
    center : tuple of float, optional
        Coordinates of the image centroid. This will be computed if it
        is not provided.
    order : int, optional
        Maximum order of moments. Default is 3.

    Returns
    -------
    Mc : (``order + 1``, ``order + 1``, ...) array
        Central image moments. (D dimensions)

    References
    ----------
    .. [1] Johannes Kilian. Simple Image Analysis By Moments. Durham
           University, version 0.2, Durham, 2001.

    Examples
    --------
    >>> import cupy as cp
    >>> from cucim.skimage.measure import moments_coords_central
    >>> coords = cp.array([[row, col]
    ...                    for row in range(13, 17)
    ...                    for col in range(14, 18)])
    >>> moments_coords_central(coords)
    array([[16.,  0., 20.,  0.],
           [ 0.,  0.,  0.,  0.],
           [20.,  0., 25.,  0.],
           [ 0.,  0.,  0.,  0.]])

    As seen above, for symmetric objects, odd-order moments (columns 1 and 3,
    rows 1 and 3) are zero when centered on the centroid, or center of mass,
    of the object (the default). If we break the symmetry by adding a new
    point, this no longer holds:

    >>> coords2 = cp.concatenate((coords, cp.array([[17, 17]])), axis=0)
    >>> cp.round(moments_coords_central(coords2),
    ...          decimals=2)  # doctest: +NORMALIZE_WHITESPACE
    array([[17.  ,  0.  , 22.12, -2.49],
           [ 0.  ,  3.53,  1.73,  7.4 ],
           [25.88,  6.02, 36.63,  8.83],
           [ 4.15, 19.17, 14.8 , 39.6 ]])

    Image moments and central image moments are equivalent (by definition)
    when the center is (0, 0):

    >>> cp.allclose(moments_coords(coords),
    ...             moments_coords_central(coords, (0, 0)))
    array(True)
    """
    if isinstance(coords, tuple):
        # This format corresponds to coordinate tuples as returned by
        # e.g. cp.nonzero: (row_coords, column_coords).
        # We represent them as an npoints x ndim array.
        coords = cp.stack(coords, axis=-1)
    check_nD(coords, 2)
    ndim = coords.shape[1]

    float_type = _supported_float_type(coords.dtype)
    if center is None:
        center = cp.mean(coords, axis=0, dtype=float)
        center = center.astype(float_type, copy=False)
    else:
        center = cp.asarray(center, dtype=float_type)

    # center the coordinates
    coords = coords.astype(float_type, copy=False)
    coords -= center

    # CuPy backend: for efficiency, sum over the last axis
    #               (which is memory contiguous)
    # generate all possible exponents for each axis in the given set of points
    # produces a matrix of shape (order + 1, D, N)
    coords = coords.T
    powers = cp.arange(order + 1, dtype=float_type)[:, np.newaxis, np.newaxis]
    coords = coords[cp.newaxis, ...] ** powers

    # add extra dimensions for proper broadcasting
    coords = coords.reshape((1,) * (ndim - 1) + coords.shape)

    calc = cp.moveaxis(coords[..., 0, :], -2, 0)

    for axis in range(1, ndim):
        # isolate each point's axis
        isolated_axis = coords[..., axis, :]

        # rotate orientation of matrix for proper broadcasting
        isolated_axis = cp.moveaxis(isolated_axis, -2, axis)

        # calculate the moments for each point, one axis at a time
        calc = calc * isolated_axis
    # sum all individual point moments to get our final answer
    Mc = cp.sum(calc, axis=-1)

    return Mc


def moments(image, order=3, *, spacing=None):
    """Calculate all raw image moments up to a certain order.

    The following properties can be calculated from raw image moments:
     * Area as: ``M[0, 0]``.
     * Centroid as: {``M[1, 0] / M[0, 0]``, ``M[0, 1] / M[0, 0]``}.

    Note that raw moments are neither translation, scale nor rotation
    invariant.

    Parameters
    ----------
    image : nD double or uint8 array
        Rasterized shape as image.
    order : int, optional
        Maximum order of moments. Default is 3.
    spacing: tuple of float, shape (ndim, )
        The pixel spacing along each axis of the image.

    Returns
    -------
    m : (``order + 1``, ``order + 1``) array
        Raw image moments.

    References
    ----------
    .. [1] Wilhelm Burger, Mark Burge. Principles of Digital Image Processing:
           Core Algorithms. Springer-Verlag, London, 2009.
    .. [2] B. Jähne. Digital Image Processing. Springer-Verlag,
           Berlin-Heidelberg, 6. edition, 2005.
    .. [3] T. H. Reiss. Recognizing Planar Objects Using Invariant Image
           Features, from Lecture notes in computer science, p. 676. Springer,
           Berlin, 1993.
    .. [4] https://en.wikipedia.org/wiki/Image_moment

    Examples
    --------
    >>> import cupy as cp
    >>> from cucim.skimage.measure import moments
    >>> image = cp.zeros((20, 20), dtype=cp.float64)
    >>> image[13:17, 13:17] = 1
    >>> M = moments(image)
    >>> centroid = (M[1, 0] / M[0, 0], M[0, 1] / M[0, 0])
    >>> centroid
    (array(14.5), array(14.5))
    """
    float_dtype = _supported_float_type(image.dtype)
    calc = image.astype(float_dtype, copy=False)
    powers = cp.arange(order + 1, dtype=float_dtype)
    _delta = cp.arange(max(image.shape), dtype=float_dtype)[:, cp.newaxis]
    if spacing is None:
        # when spacing is not used can compute the powers outside the loop
        _powers_of_delta = _delta ** powers
    for dim, dim_length in enumerate(image.shape):
        if spacing is None:
            powers_of_delta = _powers_of_delta[:dim_length]
        else:
            delta = _delta[:dim_length] * spacing[dim]
            powers_of_delta = delta ** powers
        calc = cp.moveaxis(calc, source=dim, destination=-1)
        calc = cp.dot(calc, powers_of_delta)
        calc = cp.moveaxis(calc, source=-1, destination=dim)
    return calc


def moments_central(image, center=None, order=3, *, spacing=None, **kwargs):
    """Calculate all central image moments up to a certain order.

    The center coordinates (cr, cc) can be calculated from the raw moments as:
    {``M[1, 0] / M[0, 0]``, ``M[0, 1] / M[0, 0]``}.

    Note that central moments are translation invariant but not scale and
    rotation invariant.

    Parameters
    ----------
    image : nD double or uint8 array
        Rasterized shape as image.
    center : tuple of float, optional
        Coordinates of the image centroid. This will be computed if it
        is not provided.
    order : int, optional
        The maximum order of moments computed.
    spacing: tuple of float, shape (ndim, )
        The pixel spacing along each axis of the image.

    Returns
    -------
    mu : (``order + 1``, ``order + 1``) array
        Central image moments.

    References
    ----------
    .. [1] Wilhelm Burger, Mark Burge. Principles of Digital Image Processing:
           Core Algorithms. Springer-Verlag, London, 2009.
    .. [2] B. Jähne. Digital Image Processing. Springer-Verlag,
           Berlin-Heidelberg, 6. edition, 2005.
    .. [3] T. H. Reiss. Recognizing Planar Objects Using Invariant Image
           Features, from Lecture notes in computer science, p. 676. Springer,
           Berlin, 1993.
    .. [4] https://en.wikipedia.org/wiki/Image_moment

    Examples
    --------
    >>> import cupy as cp
    >>> from cucim.skimage.measure import moments, moments_central
    >>> image = cp.zeros((20, 20), dtype=cp.float64)
    >>> image[13:17, 13:17] = 1
    >>> M = moments(image)
    >>> centroid = (M[1, 0] / M[0, 0], M[0, 1] / M[0, 0])
    >>> moments_central(image, centroid)
    array([[16.,  0., 20.,  0.],
           [ 0.,  0.,  0.,  0.],
           [20.,  0., 25.,  0.],
           [ 0.,  0.,  0.,  0.]])
    """
    if center is None:
        # Note: No need for an explicit call to centroid.
        #       The centroid will be obtained from the raw moments.
        moments_raw = moments(image, order=order, spacing=spacing)
        return moments_raw_to_central(moments_raw)
    if spacing is None:
        spacing = np.ones(image.ndim)
    float_dtype = _supported_float_type(image.dtype)
    calc = image.astype(float_dtype, copy=False)
    powers = cp.arange(order + 1, dtype=float_dtype)
    _delta = cp.arange(max(image.shape), dtype=float_dtype)[:, cp.newaxis]
    for dim, dim_length in enumerate(image.shape):
        delta = _delta[:dim_length] * spacing[dim] - center[dim]
        powers_of_delta = delta ** powers
        calc = cp.moveaxis(calc, source=dim, destination=-1)
        calc = cp.dot(calc, powers_of_delta)
        calc = cp.moveaxis(calc, source=-1, destination=dim)
    return calc


def _get_moments_norm_operation(ndim, order, unit_scale=True):
    """Full normalization computation kernel for 2D or 3D cases.

    Variants with or without scaling are provided.
    """
    operation = f"""
        double mu0 = static_cast<double>(mu[0]);
        double ndim = {ndim};
        int _i = i;
        int coord_i;
        int order_of_current_index = 0;
        int n_rows = order + 1;
        double denom;
    """

    if not unit_scale:
        operation += """
        double s_pow;"""

    operation += f"""
        for (int d=0; d<{ndim}; d++)"""
    operation += """
        {
            // This loop computes the coordinate index along each axis of the
            // matrix in turn and sums them up to get the order of the moment
            // at the current index in mu.
            coord_i = _i % n_rows;
            _i /= n_rows;
            order_of_current_index += coord_i;
        }
        if ((order_of_current_index > order) || (order_of_current_index < 2))
        {
            continue;
        }
    """
    if unit_scale:
        operation += """
        denom = pow(mu0, static_cast<double>(order_of_current_index) / ndim + 1);
        nu = mu[i] / denom;"""  # noqa
    else:
        operation += """
        s_pow = pow(scale, static_cast<double>(order_of_current_index));
        denom = pow(mu0, static_cast<double>(order_of_current_index) / ndim + 1);
        nu = (mu[i] / s_pow) / denom;"""  # noqa
    return operation


@cp.memoize()
def _get_normalize_kernel(ndim, order, unit_scale=True):
    return cp.ElementwiseKernel(
        'raw F mu, int32 order, float64 scale',
        'F nu',
        operation=_get_moments_norm_operation(ndim, order, unit_scale),
        name=f"moments_normmalize_2d_kernel"
    )


def moments_normalized(mu, order=3, spacing=None):
    """Calculate all normalized central image moments up to a certain order.

    Note that normalized central moments are translation and scale invariant
    but not rotation invariant.

    Parameters
    ----------
    mu : (M,[ ...,] M) array
        Central image moments, where M must be greater than or equal
        to ``order``.
    order : int, optional
        Maximum order of moments. Default is 3.

    Returns
    -------
    nu : (``order + 1``,[ ...,] ``order + 1``) array
        Normalized central image moments.

    Notes
    -----
    Differs from the scikit-image implementation in that any moments greater
    than the requested `order` will be set to ``nan``.

    References
    ----------
    .. [1] Wilhelm Burger, Mark Burge. Principles of Digital Image Processing:
           Core Algorithms. Springer-Verlag, London, 2009.
    .. [2] B. Jähne. Digital Image Processing. Springer-Verlag,
           Berlin-Heidelberg, 6. edition, 2005.
    .. [3] T. H. Reiss. Recognizing Planar Objects Using Invariant Image
           Features, from Lecture notes in computer science, p. 676. Springer,
           Berlin, 1993.
    .. [4] https://en.wikipedia.org/wiki/Image_moment

    Examples
    --------
    >>> import cupy as cp
    >>> from cucim.skimage.measure import (moments, moments_central,
    ...                                      moments_normalized)
    >>> image = cp.zeros((20, 20), dtype=cp.float64)
    >>> image[13:17, 13:17] = 1
    >>> m = moments(image)
    >>> centroid = (m[0, 1] / m[0, 0], m[1, 0] / m[0, 0])
    >>> mu = moments_central(image, centroid)
    >>> moments_normalized(mu)
    array([[       nan,        nan, 0.078125  , 0.        ],
           [       nan, 0.        , 0.        , 0.        ],
           [0.078125  , 0.        , 0.00610352, 0.        ],
           [0.        , 0.        , 0.        , 0.        ]])
    """
    if any(s <= order for s in mu.shape):
        raise ValueError("Shape of image moments must be >= `order`")
    if spacing is None:
        scale = 1.0
    else:
        if isinstance(spacing, cp.ndarray):
            scale = spacing.min()
        else:
            scale = min(spacing)
    # compute using in a single kernel for the 2D or 3D cases
    unit_scale = scale == 1.0
    kernel = _get_normalize_kernel(mu.ndim, order, unit_scale)
    nu = cp.full(mu.shape, cp.nan, dtype=mu.dtype)
    kernel(mu, order, scale, nu)
    return nu


def moments_hu(nu):
    """Calculate Hu's set of image moments (2D-only).

    Note that this set of moments is proved to be translation, scale and
    rotation invariant.

    Parameters
    ----------
    nu : (M, M) array
        Normalized central image moments, where M must be >= 4.

    Returns
    -------
    nu : (7,) array
        Hu's set of image moments.

    Notes
    -----
    Due to the small array sizes, this function will be faster on the CPU.
    Consider transfering ``nu`` to the host and running
    ``skimage.measure.moments_hu`` if the moments are not needed on the
    device.

    References
    ----------
    .. [1] M. K. Hu, "Visual Pattern Recognition by Moment Invariants",
           IRE Trans. Info. Theory, vol. IT-8, pp. 179-187, 1962
    .. [2] Wilhelm Burger, Mark Burge. Principles of Digital Image Processing:
           Core Algorithms. Springer-Verlag, London, 2009.
    .. [3] B. Jähne. Digital Image Processing. Springer-Verlag,
           Berlin-Heidelberg, 6. edition, 2005.
    .. [4] T. H. Reiss. Recognizing Planar Objects Using Invariant Image
           Features, from Lecture notes in computer science, p. 676. Springer,
           Berlin, 1993.
    .. [5] https://en.wikipedia.org/wiki/Image_moment

    Examples
    --------
    >>> import cupy as cp
    >>> from cucim.skimage.measure import (moments_central, moments_hu,
    ...                                      moments_normalized)
    >>> image = cp.zeros((20, 20), dtype=np.float64)
    >>> image[13:17, 13:17] = 0.5
    >>> image[10:12, 10:12] = 1
    >>> mu = moments_central(image)
    >>> nu = moments_normalized(mu)
    >>> moments_hu(nu)
    array([7.45370370e-01, 3.51165981e-01, 1.04049179e-01, 4.06442107e-02,
           2.64312299e-03, 2.40854582e-02, 6.50521303e-19])
    """
    try:
        from skimage.measure import moments_hu
    except ImportError:
        raise ImportError("moments_hu requires scikit-image.")

    # CuPy Backend: TODO: Due to small arrays involved, just transfer to/from
    #                     the CPU implementation.
    float_dtype = cp.float32 if nu.dtype == cp.float32 else cp.float64
    return cp.asarray(moments_hu(cp.asnumpy(nu)), dtype=float_dtype)


def centroid(image, *, spacing=None):
    """Return the (weighted) centroid of an image.

    Parameters
    ----------
    image : array
        The input image.
    spacing: tuple of float, shape (ndim, )
        The pixel spacing along each axis of the image.

    Returns
    -------
    center : tuple of float, length ``image.ndim``
        The centroid of the (nonzero) pixels in ``image``.

    Examples
    --------
    >>> import cupy as cp
    >>> from cucim.skimage.measure import centroid
    >>> image = cp.zeros((20, 20), dtype=cp.float64)
    >>> image[13:17, 13:17] = 0.5
    >>> image[10:12, 10:12] = 1
    >>> centroid(image)
    array([13.16666667, 13.16666667])
    """
    mu = moments(image, order=1, spacing=spacing)
    ndim = image.ndim
    mu0 = mu[(0,) * ndim]
    center = mu[tuple((0,) * dim + (1,) + (0,) * (ndim - dim - 1)
                for dim in range(ndim))]
    center /= mu0
    return center


<<<<<<< HEAD
def _get_inertia_tensor_2x2_kernel():
    operation = """
    F mu0, mxx, mxy, myy;
    mu0 = mu[0];
    mxx = mu[6];
    myy = mu[2];
    mxy = mu[4];

    result[0] = myy / mu0;
    result[1] = result[2] = -mxy / mu0;
    result[3] = mxx / mu0;
    """
    return cp.ElementwiseKernel(
        in_params='raw F mu',
        out_params='raw F result',
        operation=operation,
        name='cucim_skimage_measure_inertia_tensor_2x2'
    )


def _get_inertia_tensor_3x3_kernel():
    operation = """
    F mu0, mxx, myy, mzz, mxy, mxz, myz;
    mu0 = mu[0];   // mu[0, 0, 0]
    mxx = mu[18];  // mu[2, 0, 0]
    myy = mu[6];   // mu[0, 2, 0]
    mzz = mu[2];   // mu[0, 0, 2]

    mxy = mu[12];  // mu[1, 1, 0]
    mxz = mu[10];  // mu[1, 0, 1]
    myz = mu[4];   // mu[0, 1, 1]

    result[0] = (myy + mzz) / mu0;
    result[4] = (mxx + mzz) / mu0;
    result[8] = (mxx + myy) / mu0;

    result[1] = result[3] = -mxy / mu0;
    result[2] = result[6] = -mxz / mu0;
    result[5] = result[7] = -myz / mu0;
    """
    return cp.ElementwiseKernel(
        in_params='raw F mu',
        out_params='raw F result',
        operation=operation,
        name='cucim_skimage_measure_inertia_tensor_3x3'
    )


def inertia_tensor(image, mu=None, *, xp=cp):
=======
def inertia_tensor(image, mu=None, *, spacing=None, xp=cp):
>>>>>>> f54b5608
    """Compute the inertia tensor of the input image.

    Parameters
    ----------
    image : array
        The input image.
    mu : array, optional
        The pre-computed central moments of ``image``. The inertia tensor
        computation requires the central moments of the image. If an
        application requires both the central moments and the inertia tensor
        (for example, `skimage.measure.regionprops`), then it is more
        efficient to pre-compute them and pass them to the inertia tensor
        call.
    spacing : tuple of float, optional
        The pixel spacing along each axis of the image.

    Additional Parameters
    ---------------------
    xp : {numpy, cupy}
        This setting determines whether the tensor returned is on the host or
        GPU. Note that this option does not exist in the scikit-image
        implementation.

    Returns
    -------
    T : array, shape ``(image.ndim, image.ndim)``
        The inertia tensor of the input image. :math:`T_{i, j}` contains
        the covariance of image intensity along axes :math:`i` and :math:`j`.

    References
    ----------
    .. [1] https://en.wikipedia.org/wiki/Moment_of_inertia#Inertia_tensor
    .. [2] Bernd Jähne. Spatio-Temporal Image Processing: Theory and
           Scientific Applications. (Chapter 8: Tensor Methods) Springer, 1993.
    """
    if mu is None:
<<<<<<< HEAD
        mu = moments_central(image, order=2)  # don't need higher-order moments
    else:
        if mu.shape[0] < 3:
            raise ValueError("mu must contain second order moments")
        if mu.shape[0] > 3:
            # if higher than 2nd order moments are present trim the array to
            # match the expectations of the _get_inertia_tensor* kernels.
            mu = mu[(slice(0, 3),) * mu.ndim]
        mu = cp.ascontiguousarray(mu)
    if image.ndim == 2:
        result = cp.empty((2, 2), dtype=mu.dtype)
        kern = _get_inertia_tensor_2x2_kernel()
        kern(mu, result, size=1)
    elif image.ndim == 3:
        result = cp.empty((3, 3), dtype=mu.dtype)
        kern = _get_inertia_tensor_3x3_kernel()
        kern(mu, result, size=1)
    else:
        # CuPy Backend: mu and result are tiny, so faster on the CPU
        mu = cp.asnumpy(mu)
        mu0 = mu[(0,) * image.ndim]
        # nD expression to get coordinates ([2, 0], [0, 2]) (2D),
        # ([2, 0, 0], [0, 2, 0], [0, 0, 2]) (3D), etc.
        corners2 = tuple(2 * np.eye(image.ndim, dtype=int))
        # See https://ocw.mit.edu/courses/aeronautics-and-astronautics/
        #          16-07-dynamics-fall-2009/lecture-notes/MIT16_07F09_Lec26.pdf
        # Iii is the sum of second-order moments of every axis *except* i, not
        # the second order moment of axis i.
        # See also https://github.com/scikit-image/scikit-image/issues/3229
        result = np.diag((np.sum(mu[corners2]) - mu[corners2]) / mu0)

        for dims in itertools.combinations(range(image.ndim), 2):
            mu_index = np.zeros(image.ndim, dtype=int)
            mu_index[list(dims)] = 1
            result[dims] = -mu[tuple(mu_index)] / mu0
            result.T[dims] = -mu[tuple(mu_index)] / mu0
        result = xp.asarray(result)
    return result
=======
        # don't need higher-order moments
        mu = moments_central(image, order=2, spacing=spacing)
    # CuPy Backend: mu and result are tiny, so faster on the CPU
    mu = cp.asnumpy(mu)
    mu0 = mu[(0,) * image.ndim]
    # nD expression to get coordinates ([2, 0], [0, 2]) (2D),
    # ([2, 0, 0], [0, 2, 0], [0, 0, 2]) (3D), etc.
    corners2 = tuple(2 * np.eye(image.ndim, dtype=int))
    # See https://ocw.mit.edu/courses/aeronautics-and-astronautics/
    #             16-07-dynamics-fall-2009/lecture-notes/MIT16_07F09_Lec26.pdf
    # Iii is the sum of second-order moments of every axis *except* i, not the
    # second order moment of axis i.
    # See also https://github.com/scikit-image/scikit-image/issues/3229
    result = np.diag((np.sum(mu[corners2]) - mu[corners2]) / mu0)

    for dims in itertools.combinations(range(image.ndim), 2):
        mu_index = np.zeros(image.ndim, dtype=int)
        mu_index[list(dims)] = 1
        result[dims] = -mu[tuple(mu_index)] / mu0
        result.T[dims] = -mu[tuple(mu_index)] / mu0
    return xp.asarray(result)
>>>>>>> f54b5608


def inertia_tensor_eigvals(image, mu=None, T=None, *, spacing=None, xp=cp):
    """Compute the eigenvalues of the inertia tensor of the image.

    The inertia tensor measures covariance of the image intensity along
    the image axes. (See `inertia_tensor`.) The relative magnitude of the
    eigenvalues of the tensor is thus a measure of the elongation of a
    (bright) object in the image.

    Parameters
    ----------
    image : array
        The input image.
    mu : array, optional
        The pre-computed central moments of ``image``.
    T : array, shape ``(image.ndim, image.ndim)``
        The pre-computed inertia tensor. If ``T`` is given, ``mu`` and
        ``image`` are ignored.
    spacing : tuple of float, optional
        The pixel spacing along each axis of the image.

    Additional Parameters
    ---------------------
    xp : {numpy, cupy}
        This setting determines whether the tensor returned is on the host or
        GPU. Note that this option does not exist in the scikit-image
        implementation.

    Returns
    -------
    eigvals : list of float, length ``image.ndim``
        The eigenvalues of the inertia tensor of ``image``, in descending
        order.

    Notes
    -----
    Computing the eigenvalues requires the inertia tensor of the input image.
    This is much faster if the central moments (``mu``) are provided, or,
    alternatively, one can provide the inertia tensor (``T``) directly.
    """
    # avoid circular import
    from ..feature.corner import (_image_orthogonal_matrix22_eigvals,
                                  _image_orthogonal_matrix33_eigvals)

    if T is None:
<<<<<<< HEAD
        T = inertia_tensor(image, mu)
    if image.ndim == 2:
        eigvals = _image_orthogonal_matrix22_eigvals(
            T[0, 0], T[0, 1], T[1, 1], sort='descending', abs_sort=False
        )
        cp.maximum(eigvals, 0.0, out=eigvals)
    elif image.ndim == 3:
        # fmt: off
        eigvals = _image_orthogonal_matrix33_eigvals(
            T[0, 0], T[0, 1], T[0, 2], T[1, 1], T[1, 2], T[2, 2],
            sort='descending', abs_sort=False
        )
        # fmt: on
        cp.maximum(eigvals, 0.0, out=eigvals)
=======
        T = inertia_tensor(image, mu, spacing=spacing, xp=np)
>>>>>>> f54b5608
    else:
        # sort in descending order
        eigvals = cp.sort(cp.linalg.eigvalsh(T))[::-1]
        # call without out argument so copy will be made -> positive strides
        eigvals = cp.maximum(eigvals, 0.0)
    # Floating point precision problems could make a positive
    # semidefinite matrix have an eigenvalue that is very slightly
    # negative. This can cause problems down the line, so set values
    # very near zero to zero.
    return eigvals<|MERGE_RESOLUTION|>--- conflicted
+++ resolved
@@ -518,7 +518,6 @@
     return center
 
 
-<<<<<<< HEAD
 def _get_inertia_tensor_2x2_kernel():
     operation = """
     F mu0, mxx, mxy, myy;
@@ -567,10 +566,7 @@
     )
 
 
-def inertia_tensor(image, mu=None, *, xp=cp):
-=======
-def inertia_tensor(image, mu=None, *, spacing=None, xp=cp):
->>>>>>> f54b5608
+def inertia_tensor(image, mu=None, *, spacing=None):
     """Compute the inertia tensor of the input image.
 
     Parameters
@@ -587,13 +583,6 @@
     spacing : tuple of float, optional
         The pixel spacing along each axis of the image.
 
-    Additional Parameters
-    ---------------------
-    xp : {numpy, cupy}
-        This setting determines whether the tensor returned is on the host or
-        GPU. Note that this option does not exist in the scikit-image
-        implementation.
-
     Returns
     -------
     T : array, shape ``(image.ndim, image.ndim)``
@@ -607,8 +596,8 @@
            Scientific Applications. (Chapter 8: Tensor Methods) Springer, 1993.
     """
     if mu is None:
-<<<<<<< HEAD
-        mu = moments_central(image, order=2)  # don't need higher-order moments
+        # don't need higher-order moments
+        mu = moments_central(image, order=2, spacing=spacing)
     else:
         if mu.shape[0] < 3:
             raise ValueError("mu must contain second order moments")
@@ -646,32 +635,9 @@
             result.T[dims] = -mu[tuple(mu_index)] / mu0
         result = xp.asarray(result)
     return result
-=======
-        # don't need higher-order moments
-        mu = moments_central(image, order=2, spacing=spacing)
-    # CuPy Backend: mu and result are tiny, so faster on the CPU
-    mu = cp.asnumpy(mu)
-    mu0 = mu[(0,) * image.ndim]
-    # nD expression to get coordinates ([2, 0], [0, 2]) (2D),
-    # ([2, 0, 0], [0, 2, 0], [0, 0, 2]) (3D), etc.
-    corners2 = tuple(2 * np.eye(image.ndim, dtype=int))
-    # See https://ocw.mit.edu/courses/aeronautics-and-astronautics/
-    #             16-07-dynamics-fall-2009/lecture-notes/MIT16_07F09_Lec26.pdf
-    # Iii is the sum of second-order moments of every axis *except* i, not the
-    # second order moment of axis i.
-    # See also https://github.com/scikit-image/scikit-image/issues/3229
-    result = np.diag((np.sum(mu[corners2]) - mu[corners2]) / mu0)
-
-    for dims in itertools.combinations(range(image.ndim), 2):
-        mu_index = np.zeros(image.ndim, dtype=int)
-        mu_index[list(dims)] = 1
-        result[dims] = -mu[tuple(mu_index)] / mu0
-        result.T[dims] = -mu[tuple(mu_index)] / mu0
-    return xp.asarray(result)
->>>>>>> f54b5608
-
-
-def inertia_tensor_eigvals(image, mu=None, T=None, *, spacing=None, xp=cp):
+
+
+def inertia_tensor_eigvals(image, mu=None, T=None, *, spacing=None):
     """Compute the eigenvalues of the inertia tensor of the image.
 
     The inertia tensor measures covariance of the image intensity along
@@ -691,13 +657,6 @@
     spacing : tuple of float, optional
         The pixel spacing along each axis of the image.
 
-    Additional Parameters
-    ---------------------
-    xp : {numpy, cupy}
-        This setting determines whether the tensor returned is on the host or
-        GPU. Note that this option does not exist in the scikit-image
-        implementation.
-
     Returns
     -------
     eigvals : list of float, length ``image.ndim``
@@ -715,8 +674,7 @@
                                   _image_orthogonal_matrix33_eigvals)
 
     if T is None:
-<<<<<<< HEAD
-        T = inertia_tensor(image, mu)
+        T = inertia_tensor(image, mu, spacing=spacing)
     if image.ndim == 2:
         eigvals = _image_orthogonal_matrix22_eigvals(
             T[0, 0], T[0, 1], T[1, 1], sort='descending', abs_sort=False
@@ -730,9 +688,6 @@
         )
         # fmt: on
         cp.maximum(eigvals, 0.0, out=eigvals)
-=======
-        T = inertia_tensor(image, mu, spacing=spacing, xp=np)
->>>>>>> f54b5608
     else:
         # sort in descending order
         eigvals = cp.sort(cp.linalg.eigvalsh(T))[::-1]
