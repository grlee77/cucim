--- conflicted
+++ resolved
@@ -46,13 +46,8 @@
                        0, 0, 0, 0, 0, 0, 0, 0, 0], dtype=bool)
 
 
-<<<<<<< HEAD
-@deprecate_kwarg({"max_iter": "max_num_iter"}, removed_version="1.0",
-                 deprecated_version="0.19")
-=======
-@deprecate_kwarg({'max_iter': 'max_num_iter'}, removed_version="23.02.00",
+@deprecate_kwarg({"max_iter": "max_num_iter"}, removed_version="23.02.00",
                  deprecated_version="22.02.00")
->>>>>>> db0026b7
 def thin(image, max_num_iter=None):
     """
     Perform morphological thinning of a binary image.
