--- conflicted
+++ resolved
@@ -156,16 +156,9 @@
 def test_hessian_matrix_3d():
     cube = cp.zeros((5, 5, 5))
     cube[2, 2, 2] = 4
-<<<<<<< HEAD
-    Hs = hessian_matrix(cube, sigma=0.1, order='rc')
-    assert len(Hs) == 6, (f"incorrect number of Hessian images ({len(Hs)}) for 3D")  # noqa
-=======
     Hs = hessian_matrix(cube, sigma=0.1, order='rc',
                         use_gaussian_derivatives=False)
-    assert len(Hs) == 6, "incorrect number of Hessian images (%i) for 3D" % len(
-        Hs
-    )
->>>>>>> cebd0326
+    assert len(Hs) == 6, (f"incorrect number of Hessian images ({len(Hs)}) for 3D")  # noqa
     # fmt: off
     assert_array_almost_equal(
         Hs[2][:, 2, :], cp.asarray([[0,  0,  0,  0,  0],    # noqa
