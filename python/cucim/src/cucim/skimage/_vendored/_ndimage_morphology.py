--- conflicted
+++ resolved
@@ -911,13 +911,7 @@
     if isinstance(origin, int):
         origin = (origin,) * len(axes)
     if all(o == 0 for o in origin) and filter_all_axes:
-<<<<<<< HEAD
-        return _binary_fill_holes_non_iterative(
-            input, output=output, structure=structure
-        )
-=======
         return _binary_fill_holes_non_iterative(input, output=output)
->>>>>>> 6eea2d3e
     elif filter_all_axes:
         warnings.warn(
             "It is recommended to keep the default origin=0 so that a faster "
