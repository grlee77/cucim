import cupy as cp

from ._pba_2d import _pba_2d
from ._pba_3d import _pba_3d

# TODO: support the distances and indices output arguments
#       support chamfer/chessboard and taxicab/manhattan distances too?


def distance_transform_edt(
    image,
    sampling=None,
    return_distances=True,
    return_indices=False,
    distances=None,
    indices=None,
    *,
    block_params=None,
    float64_distances=False,
):
    r"""Exact Euclidean distance transform.

    This function calculates the distance transform of the `input`, by
    replacing each foreground (non-zero) element, with its shortest distance to
    the background (any zero-valued element).

    In addition to the distance transform, the feature transform can be
    calculated. In this case the index of the closest background element to
    each foreground element is returned in a separate array.

    Parameters
    ----------
    image : array_like
        Input data to transform. Can be any type but will be converted into
        binary: 1 wherever image equates to True, 0 elsewhere.
    sampling : float, or sequence of float, optional
        Spacing of elements along each dimension. If a sequence, must be of
        length equal to the image rank; if a single number, this is used for
        all axes. If not specified, a grid spacing of unity is implied.
    return_distances : bool, optional
        Whether to calculate the distance transform.
    return_indices : bool, optional
        Whether to calculate the feature transform.
    distances : cupy.ndarray, optional
        An output array to store the calculated distance transform, instead of
        returning it. `return_distances` must be ``True``. It must be the same
        shape as `image`. Should have dtype ``cp.float32`` if
        `float64_distances` is ``False``, otherwise it should be
        ``cp.float64``.
    indices : cupy.ndarray, optional
        An output array to store the calculated feature transform, instead of
        returning it. `return_indicies` must be ``True``. Its shape must be
        ``(image.ndim,) + image.shape``. Its dtype must be a signed or unsigned
        integer type of at least 16-bits in 2D or 32-bits in 3D.

    Other Parameters
    ----------------
    block_params : 3-tuple of int
        The m1, m2, m3 algorithm parameters as described in [2]_. If None,
        suitable defaults will be chosen. Note: This parameter is specific to
        cuCIM and does not exist in SciPy.
    float64_distances : bool, optional
        If True, use double precision in the distance computation (to match
        SciPy behavior). Otherwise, single precision will be used for
        efficiency. Note: This parameter is specific to cuCIM and does not
        exist in SciPy.

    Returns
    -------
    distances : cupy.ndarray, optional
        The calculated distance transform. Returned only when
        `return_distances` is ``True`` and `distances` is not supplied. It will
        have the same shape as `image`. Will have dtype `cp.float64` if
        `float64_distances` is ``True``, otherwise it will have dtype
        ``cp.float32``.
    indices : ndarray, optional
        The calculated feature transform. It has an image-shaped array for each
        dimension of the image. See example below. Returned only when
        `return_indices` is ``True`` and `indices` is not supplied.

    Notes
    -----
    The Euclidean distance transform gives values of the Euclidean distance.

    .. math::

      y_i = \sqrt{\sum_{i}^{n} (x[i] - b[i])^2}

    where :math:`b[i]` is the background point (value 0) with the smallest
    Euclidean distance to input points :math:`x[i]`, and :math:`n` is the
    number of dimensions.

    Note that the `indices` output may differ from the one given by
    :func:`scipy.ndimage.distance_transform_edt` in the case of input pixels
    that are equidistant from multiple background points.

    The parallel banding algorithm implemented here was originally described in
    [1]_. The kernels used here correspond to the revised PBA+ implementation
    that is described on the author's website [2]_. The source code of the
    author's PBA+ implementation is available at [3]_.

    References
    ----------
    .. [1] Thanh-Tung Cao, Ke Tang, Anis Mohamed, and Tiow-Seng Tan. 2010.
        Parallel Banding Algorithm to compute exact distance transform with the
        GPU. In Proceedings of the 2010 ACM SIGGRAPH symposium on Interactive
        3D Graphics and Games (I3D ’10). Association for Computing Machinery,
        New York, NY, USA, 83–90.
        DOI:https://doi.org/10.1145/1730804.1730818
    .. [2] https://www.comp.nus.edu.sg/~tants/pba.html
    .. [3] https://github.com/orzzzjq/Parallel-Banding-Algorithm-plus

    Examples
    --------
    >>> import cupy as cp
    >>> from cucim.core.operations import morphology
    >>> a = cp.array(([0,1,1,1,1],
    ...               [0,0,1,1,1],
    ...               [0,1,1,1,1],
    ...               [0,1,1,1,0],
    ...               [0,1,1,0,0]))
    >>> morphology.distance_transform_edt(a)
    array([[ 0.    ,  1.    ,  1.4142,  2.2361,  3.    ],
           [ 0.    ,  0.    ,  1.    ,  2.    ,  2.    ],
           [ 0.    ,  1.    ,  1.4142,  1.4142,  1.    ],
           [ 0.    ,  1.    ,  1.4142,  1.    ,  0.    ],
           [ 0.    ,  1.    ,  1.    ,  0.    ,  0.    ]])

    With a sampling of 2 units along x, 1 along y:

    >>> morphology.distance_transform_edt(a, sampling=[2,1])
    array([[ 0.    ,  1.    ,  2.    ,  2.8284,  3.6056],
           [ 0.    ,  0.    ,  1.    ,  2.    ,  3.    ],
           [ 0.    ,  1.    ,  2.    ,  2.2361,  2.    ],
           [ 0.    ,  1.    ,  2.    ,  1.    ,  0.    ],
           [ 0.    ,  1.    ,  1.    ,  0.    ,  0.    ]])

    Asking for indices as well:

    >>> edt, inds = morphology.distance_transform_edt(a, return_indices=True)
    >>> inds
    array([[[0, 0, 1, 1, 3],
            [1, 1, 1, 1, 3],
            [2, 2, 1, 3, 3],
            [3, 3, 4, 4, 3],
            [4, 4, 4, 4, 4]],
           [[0, 0, 1, 1, 4],
            [0, 1, 1, 1, 4],
            [0, 0, 1, 4, 4],
            [0, 0, 3, 3, 4],
            [0, 0, 3, 3, 4]]])

    """
    scalar_sampling = None
    if sampling is not None:
        unique_sampling = cp.unique(cp.atleast_1d(sampling))
        if len(unique_sampling) == 1:
            # In the isotropic case, can use the kernels without sample scaling
            # and just adjust the final distance accordingly.
<<<<<<< HEAD
            scalar_sampling = float(unique_sampling[0])
=======
            scalar_sampling = float(unique_sampling.item())
>>>>>>> 633aa354
            sampling = None

    if image.ndim == 3:
        pba_func = _pba_3d
    elif image.ndim == 2:
        pba_func = _pba_2d
    else:
        raise NotImplementedError(
            "Only 2D and 3D distance transforms are supported."
        )

    vals = pba_func(
        image,
        sampling=sampling,
        return_distances=return_distances,
        return_indices=return_indices,
        block_params=block_params,
        distances=distances,
        indices=indices,
    )

    if return_distances and scalar_sampling is not None:
        # inplace multiply in case distance != None
        vals = list(vals)
        vals[0] *= scalar_sampling
        vals = tuple(vals)

    if len(vals) == 1:
        vals = vals[0]

    return vals<|MERGE_RESOLUTION|>--- conflicted
+++ resolved
@@ -157,11 +157,7 @@
         if len(unique_sampling) == 1:
             # In the isotropic case, can use the kernels without sample scaling
             # and just adjust the final distance accordingly.
-<<<<<<< HEAD
-            scalar_sampling = float(unique_sampling[0])
-=======
             scalar_sampling = float(unique_sampling.item())
->>>>>>> 633aa354
             sampling = None
 
     if image.ndim == 3:
